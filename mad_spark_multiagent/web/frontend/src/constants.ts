/**
 * Constants used throughout the frontend application
 */

// Maximum possible score for idea evaluation
export const MAX_IDEA_SCORE = 10;

// API endpoints
export const API_BASE_URL = process.env.REACT_APP_API_URL || 'http://localhost:8000';

// UI timing constants
export const ANIMATION_DURATION = 500; // milliseconds
export const TOAST_DURATION = 3000; // milliseconds

// Idea cleaner constants - patterns for cleaning improved idea text
export const CLEANER_META_HEADERS = [
  'ENHANCED CONCEPT:', 'ORIGINAL THEME:', 'REVISED CORE PREMISE:',
  'ORIGINAL IDEA:', 'IMPROVED VERSION:', 'ENHANCEMENT SUMMARY:'
];

export const CLEANER_META_PHRASES = [
  'Addresses Evaluation Criteria', 'Enhancing Impact Through',
  'Preserving & Amplifying Strengths', 'Addressing Concerns',
  'Score:', 'from Score', 'Building on Score', '↑↑ from', '↑ from'
];

// Additional cleaner patterns for final cleanup
export const CLEANER_FRAMEWORK_CLEANUP_PATTERN = /^[:\s]*(?:a\s+)?more\s+robust.*?system\s+/i;
export const CLEANER_TITLE_EXTRACTION_PATTERN = /"([^"]+)"/;
export const CLEANER_TITLE_REPLACEMENT_PATTERN = /^.*?"[^"]+".*?\n+/;
<<<<<<< HEAD
export const CLEANER_TITLE_KEYWORDS = ['Framework', 'System', 'Engine'];

// Regex replacement patterns for idea cleaner (pattern, replacement tuples)
// Must match Python constants.py CLEANER_REPLACEMENT_PATTERNS
export const CLEANER_REPLACEMENT_PATTERNS: Array<[RegExp, string]> = [
  // Remove improvement references
  [/Our enhanced approach/gi, 'This approach'],
  [/The enhanced concept/gi, 'The concept'],
  [/This enhanced version/gi, 'This version'],
  [/enhanced /gi, ''],
  [/improved /gi, ''],
  [/Building upon the original.*?\./gi, ''],
  [/Improving upon.*?\./gi, ''],
  [/addresses the previous.*?\./gi, ''],
  [/directly addresses.*?\./gi, ''],
  [/The previous concern about.*?is/gi, 'This'],
  
  // Simplify transition language
  [/shifts from.*?to\s+/gi, ''],
  [/moves beyond.*?to\s+/gi, ''],
  [/transforms.*?into\s+/gi, 'is '],
  [/We shift from.*?to\s+/gi, ''],
  [/We're moving from.*?to\s+/gi, "It's "],
  [/is evolving into\s+/gi, 'is '],
  
  // Clean up headers
  [/### \d+\.\s*/g, '## '],
  [/## The "([^"]+)".*/g, '# $1'],
  
  // Remove score references
  [/\s*\(Score:?\s*\d+\.?\d*\)/gi, ''],
  [/\s*\(Addressing Score\s*\d+\.?\d*\)/gi, ''],
  [/Score\s*\d+\.?\d*\s*→\s*/gi, ''],
  
  // Clean up separators
  [/---+\n+/g, '\n'],
  [/\n\n\n+/g, '\n\n']
];
=======
export const CLEANER_TITLE_KEYWORDS = ['Framework', 'System', 'Engine'];
>>>>>>> 5231dbd6
<|MERGE_RESOLUTION|>--- conflicted
+++ resolved
@@ -28,7 +28,6 @@
 export const CLEANER_FRAMEWORK_CLEANUP_PATTERN = /^[:\s]*(?:a\s+)?more\s+robust.*?system\s+/i;
 export const CLEANER_TITLE_EXTRACTION_PATTERN = /"([^"]+)"/;
 export const CLEANER_TITLE_REPLACEMENT_PATTERN = /^.*?"[^"]+".*?\n+/;
-<<<<<<< HEAD
 export const CLEANER_TITLE_KEYWORDS = ['Framework', 'System', 'Engine'];
 
 // Regex replacement patterns for idea cleaner (pattern, replacement tuples)
@@ -66,7 +65,4 @@
   // Clean up separators
   [/---+\n+/g, '\n'],
   [/\n\n\n+/g, '\n\n']
-];
-=======
-export const CLEANER_TITLE_KEYWORDS = ['Framework', 'System', 'Engine'];
->>>>>>> 5231dbd6
+];