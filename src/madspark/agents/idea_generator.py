--- conflicted
+++ resolved
@@ -82,15 +82,6 @@
   Returns:
     A formatted prompt string to be used by the idea generator agent.
   """
-<<<<<<< HEAD
-  return (
-      LANGUAGE_CONSISTENCY_INSTRUCTION +
-      f"Use the user's main prompt and context below to {IDEA_GENERATION_INSTRUCTION}."
-      f" Make sure the ideas are actionable and innovative."
-      f"\n\nUser's main prompt:\n{topic}"
-      f"\n\nContext:\n{context}\n\nIdeas:"
-  )
-=======
   # Use a clean template-based approach for better readability (KISS principle)
   prompt_template = f"""{LANGUAGE_CONSISTENCY_INSTRUCTION}Use the user's main prompt and context below to {IDEA_GENERATION_INSTRUCTION}.
 Make sure the ideas are actionable and innovative.
@@ -104,7 +95,6 @@
 Ideas:
 """
   return prompt_template
->>>>>>> 09bf9ff4
 
 
 # Configure the Google GenAI client
